"""Algorithms for estimating graphical models from marginal-based loss functions.

This module provides a flexible set of optimization algorithms, each sharing the
the same API.  The supported algorithms are:
1. Mirror Descent [our recommended algorithm]
2. L-BFGS (using back-belief propagation)
3. Regularized Dual Averaging
4. Interior Gradient
5. Universal accelerated mirror descent

Each algorithm can be given an initial set of potentials, or can automatically
intialize the potentials to zero for you.  Any CliqueVector of potentials that
support the cliques of the marginal-based loss function can be used here.
"""

from __future__ import annotations

import functools
from collections.abc import Callable
from typing import Any, NamedTuple, Protocol

import jax
import jax.numpy as jnp
import numpy as np
import optax

from . import marginal_loss, marginal_oracles
from .approximate_oracles import StatefulMarginalOracle
from .clique_vector import CliqueVector
from .domain import Domain
<<<<<<< HEAD
from .factor import Projectable
=======
from .factor import Factor
>>>>>>> 3be17a85
from .marginal_loss import LinearMeasurement
from .markov_random_field import MarkovRandomField


class Estimator(Protocol):
    """
    Defines the callable signature for graphical model estimator functions.

    An estimator estimates a discrete distribution, or more generally
    a `Projectable' object from a loss function defined over it's 
    low-dimensional marginals.

    Examples of conforming functions from `mbi.estimation`:
    - `mirror_descent`
    - `lbfgs`
    - `dual_averaging`
    - `interior_gradient`
    - `universal_accelerated_method`
    - ... and more from other modules
    """

    def __call__(
        self,
        domain: Domain,
        loss_fn: marginal_loss.MarginalLossFn | list[LinearMeasurement],
        *,
        known_total: float | None = None,
<<<<<<< HEAD
        **kwargs: Any
    ) -> Projectable:
=======
        potentials: CliqueVector | None = None,
        marginal_oracle: marginal_oracles.MarginalOracle,
        iters: int = 1000,
        callback_fn: Callable[[CliqueVector], None] = lambda _: None,
        mesh: jax.sharding.Mesh | None = None,
        **kwargs: Any,
    ) -> MarkovRandomField:
>>>>>>> 3be17a85
        """
        Estimate a Projectable from noisy marginal measurements.

        Args:
            domain: The Domain object specifying the attributes and their
                cardinalities over which the model is defined.
            loss_fn: Either a MarginalLossFn object or a list of
                LinearMeasurement objects. This defines the objective function
                to be minimized.
            known_total: An optional float for the known or estimated total
                number of records. If not specified, the estimator will attempt
                to learn this automatically.
            **kwargs: Additional optional keyword arguments specific to the
                estimation algorithm.

        Returns:
            A Projectable object that is maximally consistent with the
            noisy measurements taken in some sense.
        """
        ...


def minimum_variance_unbiased_total(measurements: list[LinearMeasurement]) -> float:
    """Estimates the total count from measurements with identity queries."""
    # find the minimum variance estimate of the total given the measurements
    estimates, variances = [], []
    for M in measurements:
        y = M.noisy_measurement
        try:
            # TODO: generalize to support any linear measurement that supports total query
            if M.query == Factor.datavector:  # query = Identity
                estimates.append(y.sum())
                variances.append(M.stddev**2 * y.size)
        except Exception:
            continue
    estimates, variances = np.array(estimates), np.array(variances)
    if len(estimates) == 0:
        return 1
    else:
        variance = 1.0 / np.sum(1.0 / variances)
        estimate = variance * np.sum(estimates / variances)
        return max(1, estimate)


def _initialize(domain, loss_fn, known_total, potentials):
    """Initializes loss function, total records, and potentials for estimation algorithms."""
    if isinstance(loss_fn, list):
        if known_total is None:
            known_total = minimum_variance_unbiased_total(loss_fn)
        loss_fn = marginal_loss.from_linear_measurements(loss_fn, domain=domain)
    elif known_total is None:
        raise ValueError("Must set known_total if giving a custom MarginalLossFn")

    if potentials is None:
        potentials = CliqueVector.zeros(domain, loss_fn.cliques)

    if not all(potentials.supports(cl) for cl in loss_fn.cliques):
        potentials = potentials.expand(loss_fn.cliques)

    return loss_fn, known_total, potentials


def _get_stateful_oracle(
    marginal_oracle: marginal_oracles.MarginalOracle | StatefulMarginalOracle,
    stateful: bool,
) -> StatefulMarginalOracle:
    if stateful:
        return marginal_oracle
    return lambda theta, total, state: (marginal_oracle(theta, total), state)


def mirror_descent(
    domain: Domain,
    loss_fn: marginal_loss.MarginalLossFn | list[LinearMeasurement],
    *,
    known_total: float | None = None,
    potentials: CliqueVector | None = None,
    marginal_oracle: (
        marginal_oracles.MarginalOracle | StatefulMarginalOracle
    ) = marginal_oracles.message_passing_fast,
    iters: int = 1000,
    stateful: bool = False,
    stepsize: float | None = None,
    callback_fn: Callable[[CliqueVector], None] = lambda _: None,
    mesh: jax.sharding.Mesh | None = None,
):
    """Optimization using the Mirror Descent algorithm.

    This is a first-order proximal optimization algorithm for solving
    a (possibly nonsmooth) convex optimization problem over the marginal polytope.
    This is an  implementation of Algorithm 1 from the paper
    ["Graphical-model based estimation and inference for differential privacy"]
    (https://arxiv.org/pdf/1901.09136).  If stepsize is not provided, this algorithm
    uses a line search to automatically choose appropriate step sizes that satisfy
    the Armijo condition.

    Args:
        domain: The domain over which the model should be defined.
        loss_fn: A MarginalLossFn or a list of Linear Measurements.
        known_total: The known or estimated number of records in the data.
        potentials: The initial potentials.  Must be defind over a set of cliques
            that supports the cliques in the loss_fn.
        marginal_oracle: The function to use to compute marginals from potentials.
        iters: The maximum number of optimization iterations.
        stepsize: The step size for the optimization.  If not provided, this algorithm
            will use a line search to automatically choose appropriate step sizes.
        callback_fn: A function to call at each iteration with the iteration number.
        mesh: Determines how the marginal oracle and loss calculation
                will be sharded across devices.

    Returns:
        A MarkovRandomField object with the estimated potentials and marginals.
    """
    if stepsize is None and stateful:
        raise ValueError(
            "Stepsize should be manually tuned when using a stateful oracle."
        )

    loss_fn, known_total, potentials = _initialize(
        domain, loss_fn, known_total, potentials
    )
    marginal_oracle = functools.partial(marginal_oracle, mesh=mesh)
    marginal_oracle = _get_stateful_oracle(marginal_oracle, stateful)

    @jax.jit
    def update(theta, alpha, state=None):
        mu, state = marginal_oracle(theta, known_total, state)
        loss, dL = jax.value_and_grad(loss_fn)(mu)

        theta2 = theta - alpha * dL
        if stepsize is not None:
            return theta2, loss, alpha, mu, state

        mu2, _ = marginal_oracle(theta2, known_total, state)
        loss2 = loss_fn(mu2)

        sufficient_decrease = loss - loss2 >= 0.5 * alpha * dL.dot(mu - mu2)
        alpha = jax.lax.select(sufficient_decrease, 1.01 * alpha, 0.5 * alpha)
        theta = jax.lax.cond(sufficient_decrease, lambda: theta2, lambda: theta)
        loss = jax.lax.select(sufficient_decrease, loss2, loss)

        return theta, loss, alpha, mu, state

    # A reasonable initial learning rate seems to be 2.0 L / known_total,
    # where L is the Lipschitz constant.  Starting from a value too high
    # can be fine in some cases, but lead to incorrect behavior in others.
    # We don't currently take L as an argument, but for the most common case,
    # where our loss function is || mu - y ||_2^2, we have L = 1.
    alpha = 2.0 / known_total if stepsize is None else stepsize
    mu, state = marginal_oracle(potentials, known_total, state=None)
    for t in range(iters):
        potentials, loss, alpha, mu, state = update(potentials, alpha, state)
        callback_fn(mu)

    marginals, _ = marginal_oracle(potentials, known_total, state)
    return MarkovRandomField(
        potentials=potentials, marginals=marginals, total=known_total
    )


def _optimize(loss_and_grad_fn, params, iters=250, callback_fn=lambda _: None):
    """Runs an optimization loop using Optax L-BFGS."""
    loss_fn = lambda theta: loss_and_grad_fn(theta)[0]

    @jax.jit
    def update(params, opt_state):
        loss, grad = loss_and_grad_fn(params)

        updates, opt_state = optimizer.update(
            grad, opt_state, params, value=loss, grad=grad, value_fn=loss_fn
        )

        return optax.apply_updates(params, updates), opt_state, loss

    optimizer = optax.lbfgs(
        memory_size=1,
        linesearch=optax.scale_by_zoom_linesearch(128, max_learning_rate=1),
    )
    state = optimizer.init(params)
    prev_loss = float("inf")
    for t in range(iters):
        params, state, loss = update(params, state)
        callback_fn(params)
        # if loss == prev_loss: break
        prev_loss = loss
    return params


def lbfgs(
    domain: Domain,
    loss_fn: marginal_loss.MarginalLossFn | list[LinearMeasurement],
    *,
    known_total: float | None = None,
    potentials: CliqueVector | None = None,
    marginal_oracle: marginal_oracles.MarginalOracle = marginal_oracles.message_passing_stable,
    iters: int = 1000,
    callback_fn: Callable[[CliqueVector], None] = lambda _: None,
    mesh: jax.sharding.Mesh | None = None,
):
    """Gradient-based optimization on the potentials (theta) via L-BFGS.

    This optimizer works by calculating the gradients with respect to the
    potentials by back-propagting through the marginal inference oracle.

    This is a standard approach for fitting the parameters of a graphical model
    without noise (i.e., when you know the exact marginals).  In this case,
    the loss function with respect to theta is convex, and therefore this approach
    enjoys convergence guarantees.  With generic marginal loss functions that arise
    for instance ith noisy marginals, the loss function is typically convex with
    respect to mu, but not with respect to theta.  Therefore, this optimizer is not
    guaranteed to converge to the global optimum in all cases.  In practice, it
    tends to work well in these settings despite non-convexities.  This approach
    appeared in the paper ["Learning Graphical Model Parameters with Approximate
    Marginal Inference"](https://arxiv.org/abs/1301.3193).

    Args:
      domain: The domain over which the model should be defined.
      loss_fn: A MarginalLossFn or a list of Linear Measurements.
      known_total: The known or estimated number of records in the data.
        If loss_fn is provided as a list of LinearMeasurements, this argument
        is optional.  Otherwise, it is required.
      potentials: The initial potentials.  Must be defined over a set of cliques
        that supports the cliques in the loss_fn.
      marginal_oracle: The function to use to compute marginals from potentials.
      iters: The maximum number of optimization iterations.
      callback_fn: ...
      mesh: Determines how the marginal oracle and loss calculation
                will be sharded across devices.
    """
    loss_fn, known_total, potentials = _initialize(
        domain, loss_fn, known_total, potentials
    )
    marginal_oracle = functools.partial(marginal_oracle, mesh=mesh)

    theta_loss = lambda theta: loss_fn(marginal_oracle(theta, known_total))
    theta_loss_and_grad = jax.value_and_grad(theta_loss)
    theta_callback_fn = lambda theta: callback_fn(marginal_oracle(theta, known_total))
    potentials = _optimize(
        theta_loss_and_grad, potentials, iters=iters, callback_fn=theta_callback_fn
    )
    return MarkovRandomField(
        potentials=potentials,
        marginals=marginal_oracle(potentials, known_total),
        total=known_total,
    )


def mle_from_marginals(
    marginals: CliqueVector,
    known_total: float,
    iters: int = 250,
    marginal_oracle: marginal_oracles.MarginalOracle = marginal_oracles.message_passing_stable,
    callback_fn=lambda *_: None,
    mesh: jax.sharding.Mesh | None = None,
) -> MarkovRandomField:
    """Compute the MLE Graphical Model from the marginals.

    Args:
        marginals: The marginal probabilities.
        known_total: The known or estimated number of records in the data.

    Returns:
        A MarkovRandomField object with the final potentials and marginals.
    """

    def loss_and_grad_fn(theta):
        mu = marginal_oracle(theta, known_total, mesh)
        return -marginals.dot(mu.log()), mu - marginals

    potentials = CliqueVector.zeros(marginals.domain, marginals.cliques)
    potentials = _optimize(loss_and_grad_fn, potentials, iters=iters)
    return MarkovRandomField(
        potentials=potentials,
        marginals=marginal_oracle(potentials, known_total),
        total=known_total,
    )


def dual_averaging(
    domain: Domain,
    loss_fn: marginal_loss.MarginalLossFn | list[LinearMeasurement],
    *,
    known_total: float | None = None,
    potentials: CliqueVector | None = None,
    marginal_oracle: marginal_oracles.MarginalOracle = marginal_oracles.message_passing_stable,
    iters: int = 1000,
    callback_fn: Callable[[CliqueVector], None] = lambda _: None,
    mesh: jax.sharding.Mesh | None = None,
) -> MarkovRandomField:
    """Optimization using the Regularized Dual Averaging (RDA) algorithm.

    RDA is an accelerated proximal algorithm for solving a smooth convex optimization
    problem over the marginal polytope.  This algorithm requires knowledge of
    the Lipschitz constant of the gradient of the loss function.

    Args:
        domain: The domain over which the model should be defined.
        loss_fn: A MarginalLossFn or a list of Linear Measurements.
        lipschitz: The Lipschitz constant of the gradient of the loss function.
        known_total: The known or estimated number of records in the data.
        potentials: The initial potentials.  Must be defind over a set of cliques
            that supports the cliques in the loss_fn.
        marginal_oracle: The function to use to compute marginals from potentials.
        iters: The maximum number of optimization iterations.
        callback_fn: A function to call with intermediate solution at each iteration.
        mesh: Determines how the marginal oracle and loss calculation
                will be sharded across devices.

    Returns:
        A MarkovRandomField object with the final potentials and marginals.
    """
    loss_fn, known_total, potentials = _initialize(
        domain, loss_fn, known_total, potentials
    )
    if loss_fn.lipschitz is None:
        raise ValueError(
            "Dual Averaging requires a loss function with Lipschitz gradients."
        )

    D = np.sqrt(domain.size() * np.log(domain.size()))  # upper bound on entropy
    Q = 0  # upper bound on variance of stochastic gradients
    gamma = Q / D

    L = loss_fn.lipschitz / known_total

    @jax.jit
    def update(w, v, gbar, c, beta, t):
        u = (1 - c) * w + c * v
        g = jax.grad(loss_fn)(u) / known_total
        gbar = (1 - c) * gbar + c * g
        theta = -t * (t + 1) / (4 * L + beta) * gbar
        v = marginal_oracle(theta, known_total, mesh)
        w = (1 - c) * w + c * v
        return w, v, gbar

    w = v = marginal_oracle(potentials, known_total, mesh)
    gbar = CliqueVector.zeros(domain, loss_fn.cliques)
    for t in range(1, iters + 1):
        c = 2.0 / (t + 1)
        beta = gamma * (t + 1) ** 1.5 / 2
        w, v, gbar = update(w, v, gbar, c, beta, t)
        callback_fn(w)

    return mle_from_marginals(w, known_total)


def interior_gradient(
    domain: Domain,
    loss_fn: marginal_loss.MarginalLossFn | list[LinearMeasurement],
    *,
    known_total: float | None = None,
    potentials: CliqueVector | None = None,
    marginal_oracle: marginal_oracles.MarginalOracle = marginal_oracles.message_passing_stable,
    iters: int = 1000,
    callback_fn: Callable[[CliqueVector], None] = lambda _: None,
    mesh: jax.sharding.Mesh | None = None,
):
    """Optimization using the Interior Point Gradient Descent algorithm.

    Interior Gradient is an accelerated proximal algorithm for solving a smooth
    convex optimization problem over the marginal polytope.  This algorithm
    requires knowledge of the Lipschitz constant of the gradient of the loss function.
    This algorithm is based on the paper titled
    ["Interior Gradient and Proximal Methods for Convex and Conic Optimization"](https://epubs.siam.org/doi/abs/10.1137/S1052623403427823?journalCode=sjope8).

    Args:
        domain: The domain over which the model should be defined.
        loss_fn: A MarginalLossFn or a list of Linear Measurements.
        lipschitz: The Lipschitz constant of the gradient of the loss function.
        known_total: The known or estimated number of records in the data.
        potentials: The initial potentials.  Must be defind over a set of cliques
            that supports the cliques in the loss_fn.
        marginal_oracle: The function to use to compute marginals from potentials.
        iters: The maximum number of optimization iterations.
        callback_fn: A function to call at each iteration with the iteration number.
        mesh: Determines how the marginal oracle and loss calculation
                will be sharded across devices.

    Returns:
        A MarkovRandomField object with the optimized potentials and marginals.
    """
    loss_fn, known_total, potentials = _initialize(
        domain, loss_fn, known_total, potentials
    )
    if loss_fn.lipschitz is None:
        raise ValueError(
            "Interior Gradient requires a loss function with Lipschitz gradients."
        )

    # Algorithm parameters
    c = 1
    sigma = 1
    l = sigma / loss_fn.lipschitz

    @jax.jit
    def update(theta, c, x, y, z):
        a = (((c * l) ** 2 + 4 * c * l) ** 0.5 - l * c) / 2
        y = (1 - a) * x + a * z
        c = c * (1 - a)
        g = jax.grad(loss_fn)(y)
        theta = theta - a / c / known_total * g
        z = marginal_oracle(theta, known_total, mesh)
        x = (1 - a) * x + a * z
        return theta, c, x, y, z

    # If we remove jit from marginal oracle, then we'll need to wrap this in
    # a jitted "init" function.
    x = y = z = marginal_oracle(potentials, known_total, mesh)
    theta = potentials
    for t in range(1, iters + 1):
        theta, c, x, y, z = update(theta, c, x, y, z)
        callback_fn(x)

    return mle_from_marginals(x, known_total)


class _AcceleratedStepSearchState(NamedTuple):
    """State of the step search.

    Attributes:
        x: parameters defining the optimization algorithm (see Roulet and
        d'Aspremont Algorithm 2).
        z: same as x, see ref.
        u: dual variable corresponding to z.
        prev_stepsize: reciprocal of the estimate of the Lipshitz-continuity
        parameter of the gradient of the objective at the previous iteration of
        the algorithm.
        stepsize: reciprocal of the estimate of the Lipshitz-continuity parameter
        of the gradient of the objective at the current iteration of the
        algorithm.
        prev_theta: numerical value decreasing along iterates at the previous
        iteration of the algorithm, see ref.
        accept: whether the step is accepted or not.
        iter_search: iteration count of the search.

    References:
        Nesterov, [Universal Gradient Methods for Convex Optimization
        Problems](https://optimization-online.org/wp-content/uploads/2013/04/3833.pdf)

        Roulet and d'Aspremont, [Sharpness, Restart and
        Acceleration](https://arxiv.org/pdf/1702.03828)
    """

    x: CliqueVector
    z: CliqueVector
    u: CliqueVector
    prev_stepsize: jnp.ndarray | float
    stepsize: jnp.ndarray | float
    prev_theta: jnp.ndarray | float
    accept: jnp.ndarray | bool
    iter_search: jnp.ndarray | int


def _universal_accelerated_method_step_init(
    fun: Callable[[CliqueVector], jnp.ndarray],
    dual_init_params,
    dual_proj: Callable[..., Any],
    max_iter_search: int = 30,
    target_acc: float = 0.0,
    stepsize: float = 1.0,
    norm: int = 2,
    linesearch=True,
) -> tuple[
    _AcceleratedStepSearchState,
    Callable[[_AcceleratedStepSearchState], bool],
    Callable[[_AcceleratedStepSearchState], _AcceleratedStepSearchState],
]:
    """Accelerated first order method adapted to any smoothness.

    Minimizes fun(x) over a constraint set M.

    The algorithm requires an oracle "dual_proj(g)" that computes
    argmin_y <g, y> + h(y)
    s.t. y in M
    where h is a distance generating function.

    This method is inspired from ref 1 and the algorithm is described in
    essentially described in Algorithm 2 of ref 2. One difference is that we
    keep track of the dual variable returned by the dual_proj to avoid mapping
    back and forth between the primal and dual spaces.

    This function provides the initial state and the continuation and body
    functions for the step the method (which searches for a valid stepsize each
    time).

    Args:
        fun: objective to minimize.
        dual_init_params: initial parameters in dual space.
        dual_proj: projection onto some constraint set according to a bregman
        divergence.
        max_iter_search: maximal number of iterations to run the search.
        target_acc: target accuracy of the method. If `fun` is non-smooth, this
        needs to be set > 0. Convergence beyond that target accuracy is not
        guaranteed. If the function is smooth, set `target_acc=0`.
        stepsize: initial estimate of the stepsize.
        norm: type of norm measuring the smoothness of `fun`.
        linesearch: if true, uses linesearch to determine acceptance of step,
        otherwise use constant stepsize given by `stepsize`.

    Returns:
        (init_carry, cond_fun, body_fun) where
        init_carry: initial state of the step search.
        cond_fun: continuation criterion when searching for next step.
        body_fun: step when searching step.

    References:
        1 Nesterov, [Universal Gradient Methods for Convex Optimization
        Problems](https://optimization-online.org/wp-content/uploads/2013/04/3833.pdf)

        2 Roulet and d'Aspremont, [Sharpness, Restart and
        Acceleration](https://arxiv.org/pdf/1702.03828)
    """

    def cond_fun(carry: _AcceleratedStepSearchState) -> bool | jnp.ndarray:
        """Continuation criterion when searching for next step."""
        return jnp.logical_not(
            jnp.logical_or(carry.accept, carry.iter_search >= max_iter_search),
        )

    def body_fun(
        carry: _AcceleratedStepSearchState,
    ) -> _AcceleratedStepSearchState:
        """Step when searching step."""
        # Computes new theta
        prev_theta, prev_smooth_estim = carry.prev_theta, 1 / carry.prev_stepsize
        smooth_estim, stepsize = 1 / carry.stepsize, carry.stepsize
        aux = 1 + 4 * smooth_estim / (prev_theta**2 * prev_smooth_estim)
        new_theta = 2 / (1 + jnp.sqrt(aux))
        # We hardcode the first iteration to be prev_theta=-1
        theta = jnp.where(carry.prev_theta < 0.0, 1.0, new_theta)

        # Computes sequences of params
        y = (1 - theta) * carry.x + theta * carry.z
        value_y, grad_y = jax.value_and_grad(fun)(y)
        u = carry.u - stepsize / theta * grad_y
        z = dual_proj(u)
        x = (1 - theta) * carry.x + theta * z

        # Check condition
        if linesearch:
            new_value = fun(x)
            if norm == 1:
                sq_norm_diff = (
                    optax.tree_utils.tree_l1_norm(optax.tree_utils.tree_sub(x, y)) ** 2
                )
            elif norm == 2:
                sq_norm_diff = optax.tree_utils.tree_l2_norm(
                    optax.tree_utils.tree_sub(x, y), squared=True
                )
            else:
                raise ValueError(f"norm={norm} not supported")
            taylor_approx = (
                value_y + grad_y.dot(x - y) + 0.5 * smooth_estim * sq_norm_diff
            )
            accept = new_value <= (taylor_approx + 0.5 * target_acc * theta)
            new_stepsize = 1.1 * stepsize
        else:
            accept = True
            new_stepsize = stepsize

        candidate = _AcceleratedStepSearchState(
            x=x,
            z=z,
            u=u,
            prev_stepsize=stepsize,
            stepsize=new_stepsize,
            prev_theta=theta,
            accept=accept,
            iter_search=jnp.asarray(0),
        )
        base = carry._replace(
            stepsize=0.5 * carry.stepsize, iter_search=carry.iter_search + 1
        )
        return jax.tree.map(lambda x, y: jnp.where(accept, x, y), candidate, base)

    x = z = dual_proj(dual_init_params)
    u = dual_init_params
    init_carry = _AcceleratedStepSearchState(
        x=x,
        z=z,
        u=u,
        prev_stepsize=stepsize,
        stepsize=stepsize,
        prev_theta=jnp.asarray(-1.0),
        accept=jnp.asarray(False),
        iter_search=jnp.asarray(0),
    )
    return init_carry, cond_fun, body_fun


def universal_accelerated_method(
    domain: Domain,
    loss_fn: marginal_loss.MarginalLossFn | list[LinearMeasurement],
    *,
    known_total: float | None = None,
    potentials: CliqueVector | None = None,
    marginal_oracle: marginal_oracles.MarginalOracle = marginal_oracles.message_passing_stable,
    iters: int = 1000,
    callback_fn: Callable[[CliqueVector], None] = lambda _: None,
    mesh: jax.sharding.Mesh | None = None,
):
    """Optimization using the Universal Accelerated MD algorithm."""
    loss_fn, known_total, potentials = _initialize(
        domain, loss_fn, known_total, potentials
    )
    marginal_oracle = functools.partial(marginal_oracle, mesh=mesh)

    carry, cond_fun, body_fun = _universal_accelerated_method_step_init(
        fun=loss_fn,
        dual_init_params=potentials,
        dual_proj=lambda x: marginal_oracle(x, known_total),
        max_iter_search=30,
        target_acc=0.0,
        stepsize=1.0 / known_total,
        norm=2,
        linesearch=True,
    )
    for _ in range(iters):
        # jax.lax.while_loop traces the body function, so no need to jit it.
        carry = jax.lax.while_loop(cond_fun, body_fun, carry)
        carry = carry._replace(accept=jnp.asarray(False))
        callback_fn(carry.x)
    sol = carry.x
    return mle_from_marginals(sol, known_total)<|MERGE_RESOLUTION|>--- conflicted
+++ resolved
@@ -28,11 +28,7 @@
 from .approximate_oracles import StatefulMarginalOracle
 from .clique_vector import CliqueVector
 from .domain import Domain
-<<<<<<< HEAD
-from .factor import Projectable
-=======
-from .factor import Factor
->>>>>>> 3be17a85
+from .factor import Factor, Projectable
 from .marginal_loss import LinearMeasurement
 from .markov_random_field import MarkovRandomField
 
@@ -60,18 +56,8 @@
         loss_fn: marginal_loss.MarginalLossFn | list[LinearMeasurement],
         *,
         known_total: float | None = None,
-<<<<<<< HEAD
         **kwargs: Any
     ) -> Projectable:
-=======
-        potentials: CliqueVector | None = None,
-        marginal_oracle: marginal_oracles.MarginalOracle,
-        iters: int = 1000,
-        callback_fn: Callable[[CliqueVector], None] = lambda _: None,
-        mesh: jax.sharding.Mesh | None = None,
-        **kwargs: Any,
-    ) -> MarkovRandomField:
->>>>>>> 3be17a85
         """
         Estimate a Projectable from noisy marginal measurements.
 
